--- conflicted
+++ resolved
@@ -17,58 +17,27 @@
 #pragma once
 
 /**
-<<<<<<< HEAD
 * @mainpage stereo-sgm
-=======
-* @mainpage  stereo-sgm
-*
->>>>>>> 05596e50
 * See sgm::StereoSGM
 */
 
 /**
 * @file libsgm.h
-<<<<<<< HEAD
-* stereo-sgm main header 
+* stereo-sgm main header
 */
 
-
-=======
-* @brief stereo-sgm main header
-*/
-
->>>>>>> 05596e50
 namespace sgm {
 	struct CudaStereoSGMResources;
 
 	/**
 	* @enum DST_TYPE
-<<<<<<< HEAD
-	* Indicates destination type. 
+	* Indicates destination type.
 	*/
 	enum DST_TYPE {
-		/// Return host pointer. It must not free or delete. 
+		/// Return host pointer. It must not free or delete.
 		DST_TYPE_HOST_PTR,
 		/// Return cuda pointer.It must not free.
 		DST_TYPE_CUDA_PTR,
-	};
-
-	/// StereoSGM class. 
-	class StereoSGM {
-	public:
-		/**
-		* @param width	Processed image's width. It must be even.
-		* @param height	Processed image's height. It must be even.
-		* @param depth_bits	Processed image's bits per pixel. It must be 16 now.
-		* @param disparity_size	It must be 64 or 128.
-=======
-	* @brief Indicates destination type.
-	*/
-	enum DST_TYPE {
-		/// Return host pointer. It must not free or delete.
-		DST_TYPE_HOST_PTR, 
-		/// Return cuda pointer. It must not free.
-		DST_TYPE_CUDA_PTR, 
 	};
 
 	/**
@@ -81,49 +50,28 @@
 		* @param height Processed image's height. It must be even.
 		* @param depth_bits Processed image's bits per pixel. It must be 16 now.
 		* @param disparity_size It must be 64 or 128.
->>>>>>> 05596e50
 		*/
 		StereoSGM(int width, int height, int depth_bits, int disparity_size);
 
 		virtual ~StereoSGM();
 
 		/**
-<<<<<<< HEAD
 		* Execute stereo semi global matching.
-		* @param left_pixels	A pointer stored input left image.
-		* @param right_pixels	A pointer stored input rigth image.
-		* @param dst	Output pointer. User must allocate enoght memory.
-		* @param dst_type	Specify output pointer type. See sgm::DST_TYPE.
+		* @param left_pixels	A pointer stored input left image.
+		* @param right_pixels	A pointer stored input rigth image.
+		* @param dst	Output pointer. User must allocate enoght memory.
+		* @param dst_type	Specify output pointer type. See sgm::DST_TYPE.
 		* @param depth_bits	bits per pixel. It must be 8 or 16.
 		* @note
-		* For example, when dst_type == DST_TYPE_HOST_PTR, depth_bits == 8, allocate memory with
+		* For example, when dst_type == DST_TYPE_HOST_PTR, depth_bits == 8, allocate memory with
 		* @code
 		* uint8_t* dst = new uint8_t[image_width * image_height];
 		* @endcode
 		* @attention
-		* For performance reason, when dst_type == DST_TYPE_CUDA_PTR, depth_bits == 16, you don't have to allocate dst memory yourself. It returns internal cuda pointer. You must not free the pointer. 
+		* For performance reason, when dst_type == DST_TYPE_CUDA_PTR, depth_bits == 16, you don't have to allocate dst memory yourself. It returns internal cuda pointer. You must not free the pointer.
 		*/
 		void execute(const void* left_pixels, const void* right_pixels, void** dst, DST_TYPE dst_type, int depth_bits = 16);
 
-=======
-		* @brief Execute stereo semi global matching.
-		* @param left_pixels A pointer stored input left image.
-		* @param right_pixels A pointer stored input rigth image.
-		* @param dst Output pointer. User must allocate enoght memory.
-		* @param dst_type Specify output pointer type. See #sgm::DST_TYPE.
-		* @param depth_bits bits per pixel. It must be 8 or 16.
-		* 
-		* @note
-		* For example, when dst_type == DST_TYPE_HOST_PTR, depth_bits == 8, allocate memory with 
-		* @code 
-		* uint8_t* dst = new uint8_t[image_width * image_height];
-		* @endcode
-		* @attention 
-		* For performance reason, when dst_type == DST_TYPE_CUDA_PTR, depth_bits == 16, you don't have to allocate dst memory yourself. It returns internal cuda pointer. You must not free the pointer.
-		*/
-		void execute(const void* left_pixels, const void* right_pixels, void** dst, DST_TYPE dst_type, int depth_bits = 16);
-		
->>>>>>> 05596e50
 	private:
 		StereoSGM(const StereoSGM&);
 		StereoSGM& operator=(const StereoSGM&);
